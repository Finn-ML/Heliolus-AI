--- conflicted
+++ resolved
@@ -1120,7 +1120,6 @@
   },
 };
 
-<<<<<<< HEAD
 // Admin Leads API
 export const adminLeadsApi = {
   // Get all leads with filters
@@ -1222,7 +1221,9 @@
       console.error('[API] Error exporting leads:', error);
       throw error;
     }
-=======
+  },
+};
+
 // TypeScript interfaces for Admin Template API
 export interface CreateTemplateData {
   name: string;
@@ -1674,7 +1675,6 @@
       method: 'POST',
       body: JSON.stringify(data),
     });
->>>>>>> 4a2c5e2c
   },
 };
 
