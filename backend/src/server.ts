--- conflicted
+++ resolved
@@ -39,14 +39,11 @@
 import templateRoutes from './routes/template.routes';
 import anonymousRoutes from './routes/anonymous.routes';
 import claimRoutes from './routes/claim.routes';
-<<<<<<< HEAD
 import rfpRoutes from './routes/rfp.routes';
-=======
 import planRoutes from './routes/plan.routes';
 import couponRoutes from './routes/coupon.routes';
 import publicPlansRoutes from './routes/public-plans.routes';
 import legalDocumentRoutes from './routes/legal-document.routes';
->>>>>>> 4a2c5e2c
 
 export interface AppConfig {
   port: number;
@@ -270,13 +267,16 @@
     await server.register(webhookRoutes, { prefix: '/webhooks' });
     await server.register(adminRoutes, { prefix: '/admin' });
     await server.register(userRoutes, { prefix: '/user' });
-<<<<<<< HEAD
     await server.register(rfpRoutes);
+    await server.register(planRoutes, { prefix: '/admin/plans' });
+    await server.register(couponRoutes, { prefix: '/admin/coupons' });
+    await server.register(publicPlansRoutes, { prefix: '/public/plans' });
+    await server.register(legalDocumentRoutes, { prefix: '/legal-documents' });
 
     // Create single Prisma client instance for anonymous and claim routes
     const { PrismaClient } = await import('./generated/prisma/index.js');
     const prisma = new PrismaClient();
-    
+
     // Register anonymous routes with middleware in the same scope
     await server.register(async function (server) {
       // Register middleware first within this scope
@@ -284,17 +284,11 @@
         secret: process.env.COOKIE_SECRET || 'heliolus-super-secret-cookie-key',
         prisma
       });
-      
+
       // Then register routes
       await server.register(anonymousRoutes, { prisma });
       await server.register(claimRoutes, { prisma });
     }, { prefix: '/anon' });
-=======
-    await server.register(planRoutes, { prefix: '/admin/plans' });
-    await server.register(couponRoutes, { prefix: '/admin/coupons' });
-    await server.register(publicPlansRoutes, { prefix: '/public/plans' });
-    await server.register(legalDocumentRoutes, { prefix: '/legal-documents' });
->>>>>>> 4a2c5e2c
 
     // Templates: prefer DB-backed routes if enabled; fallback to mocks for compatibility
     console.log('DEBUG: process.env.USE_DB_TEMPLATES =', process.env.USE_DB_TEMPLATES);
